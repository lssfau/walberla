--- conflicted
+++ resolved
@@ -83,11 +83,8 @@
    cameraPosition_(cameraPosition), lookAtPoint_(lookAtPoint), upVector_(upVector),
    lighting_(lighting),
    backgroundColor_(backgroundColor),
-<<<<<<< HEAD
    tBufferOutputEnabled_(false),
    tBufferOutputDirectory_("."),
-=======
->>>>>>> bc6ae145
    imageOutputEnabled_(true),
    localImageOutputEnabled_(false),
    imageOutputDirectory_("."),
