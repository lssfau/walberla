--- conflicted
+++ resolved
@@ -17,19 +17,11 @@
 # sufficient (for a sufficiently high stiffness in the DEM).
 set(MAX_PARTICLES_PER_CELL 2)
 add_custom_target(MAX_PARTICLES_PER_CELL) # Make it a target such that the code generation runs again if changed
-<<<<<<< HEAD
-target_sources( lbm_mesapd_coupling
-        PRIVATE
-        DataTypesCodegen.h
-        )
-target_compile_definitions(lbm_mesapd_coupling PUBLIC MAX_PARTICLES_PER_CELL=${MAX_PARTICLES_PER_CELL})
-=======
 target_sources( walberla_lbm_mesapd_coupling
         PRIVATE
         DataTypesCodegen.h
         )
 target_compile_definitions( walberla_lbm_mesapd_coupling PUBLIC MAX_PARTICLES_PER_CELL=${MAX_PARTICLES_PER_CELL} )
->>>>>>> 2dee476c
 
 
 add_subdirectory( amr )
