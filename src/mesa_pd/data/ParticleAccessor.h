//======================================================================================================================
//
//  This file is part of waLBerla. waLBerla is free software: you can
//  redistribute it and/or modify it under the terms of the GNU General Public
//  License as published by the Free Software Foundation, either version 3 of
//  the License, or (at your option) any later version.
//
//  waLBerla is distributed in the hope that it will be useful, but WITHOUT
//  ANY WARRANTY; without even the implied warranty of MERCHANTABILITY or
//  FITNESS FOR A PARTICULAR PURPOSE.  See the GNU General Public License
//  for more details.
//
//  You should have received a copy of the GNU General Public License along
//  with waLBerla (see COPYING.txt). If not, see <http://www.gnu.org/licenses/>.
//
//! \file
//! \author Sebastian Eibl <sebastian.eibl@fau.de>
//
//======================================================================================================================

//======================================================================================================================
//
//  THIS FILE IS GENERATED - PLEASE CHANGE THE TEMPLATE !!!
//
//======================================================================================================================

#pragma once

#include <mesa_pd/data/IAccessor.h>
#include <mesa_pd/data/ParticleStorage.h>

#include <core/UniqueID.h>

#include <limits>

namespace walberla {
namespace mesa_pd {
namespace data {

/**
 * @brief Basic ParticleAccessor for the ParticleStorage
 *
 * Provides get, set and getRef for all members of the ParticleStorage.
 * Can be used as a basis class for a more advanced ParticleAccessor.
 */
class ParticleAccessor : public IAccessor
{
public:
   ParticleAccessor(const std::shared_ptr<data::ParticleStorage>& ps) : ps_(ps) {}
   ~ParticleAccessor() override = default;
   walberla::id_t const & getUid(const size_t p_idx) const {return ps_->getUid(p_idx);}
   walberla::id_t& getUidRef(const size_t p_idx) {return ps_->getUidRef(p_idx);}
   void setUid(const size_t p_idx, walberla::id_t const & v) { ps_->setUid(p_idx, v);}
   
   walberla::mesa_pd::Vec3 const & getPosition(const size_t p_idx) const {return ps_->getPosition(p_idx);}
   walberla::mesa_pd::Vec3& getPositionRef(const size_t p_idx) {return ps_->getPositionRef(p_idx);}
   void setPosition(const size_t p_idx, walberla::mesa_pd::Vec3 const & v) { ps_->setPosition(p_idx, v);}
   
   walberla::real_t const & getInteractionRadius(const size_t p_idx) const {return ps_->getInteractionRadius(p_idx);}
   walberla::real_t& getInteractionRadiusRef(const size_t p_idx) {return ps_->getInteractionRadiusRef(p_idx);}
   void setInteractionRadius(const size_t p_idx, walberla::real_t const & v) { ps_->setInteractionRadius(p_idx, v);}
   
   walberla::mesa_pd::data::particle_flags::FlagT const & getFlags(const size_t p_idx) const {return ps_->getFlags(p_idx);}
   walberla::mesa_pd::data::particle_flags::FlagT& getFlagsRef(const size_t p_idx) {return ps_->getFlagsRef(p_idx);}
   void setFlags(const size_t p_idx, walberla::mesa_pd::data::particle_flags::FlagT const & v) { ps_->setFlags(p_idx, v);}
   
   int const & getOwner(const size_t p_idx) const {return ps_->getOwner(p_idx);}
   int& getOwnerRef(const size_t p_idx) {return ps_->getOwnerRef(p_idx);}
   void setOwner(const size_t p_idx, int const & v) { ps_->setOwner(p_idx, v);}
   
   std::unordered_set<walberla::mpi::MPIRank> const & getGhostOwners(const size_t p_idx) const {return ps_->getGhostOwners(p_idx);}
   std::unordered_set<walberla::mpi::MPIRank>& getGhostOwnersRef(const size_t p_idx) {return ps_->getGhostOwnersRef(p_idx);}
   void setGhostOwners(const size_t p_idx, std::unordered_set<walberla::mpi::MPIRank> const & v) { ps_->setGhostOwners(p_idx, v);}
   
   walberla::mesa_pd::Vec3 const & getLinearVelocity(const size_t p_idx) const {return ps_->getLinearVelocity(p_idx);}
   walberla::mesa_pd::Vec3& getLinearVelocityRef(const size_t p_idx) {return ps_->getLinearVelocityRef(p_idx);}
   void setLinearVelocity(const size_t p_idx, walberla::mesa_pd::Vec3 const & v) { ps_->setLinearVelocity(p_idx, v);}
   
   walberla::real_t const & getInvMass(const size_t p_idx) const {return ps_->getInvMass(p_idx);}
   walberla::real_t& getInvMassRef(const size_t p_idx) {return ps_->getInvMassRef(p_idx);}
   void setInvMass(const size_t p_idx, walberla::real_t const & v) { ps_->setInvMass(p_idx, v);}
   
   walberla::mesa_pd::Vec3 const & getForce(const size_t p_idx) const {return ps_->getForce(p_idx);}
   walberla::mesa_pd::Vec3& getForceRef(const size_t p_idx) {return ps_->getForceRef(p_idx);}
   void setForce(const size_t p_idx, walberla::mesa_pd::Vec3 const & v) { ps_->setForce(p_idx, v);}
   
   walberla::mesa_pd::Vec3 const & getOldForce(const size_t p_idx) const {return ps_->getOldForce(p_idx);}
   walberla::mesa_pd::Vec3& getOldForceRef(const size_t p_idx) {return ps_->getOldForceRef(p_idx);}
   void setOldForce(const size_t p_idx, walberla::mesa_pd::Vec3 const & v) { ps_->setOldForce(p_idx, v);}
   
   walberla::real_t const & getCharge(const size_t p_idx) const {return ps_->getCharge(p_idx);}
   walberla::real_t& getChargeRef(const size_t p_idx) {return ps_->getChargeRef(p_idx);}
   void setCharge(const size_t p_idx, walberla::real_t const & v) { ps_->setCharge(p_idx, v);}
   
   size_t const & getShapeID(const size_t p_idx) const {return ps_->getShapeID(p_idx);}
   size_t& getShapeIDRef(const size_t p_idx) {return ps_->getShapeIDRef(p_idx);}
   void setShapeID(const size_t p_idx, size_t const & v) { ps_->setShapeID(p_idx, v);}
   
   std::shared_ptr<walberla::mesa_pd::data::BaseShape> const & getBaseShape(const size_t p_idx) const {return ps_->getBaseShape(p_idx);}
   std::shared_ptr<walberla::mesa_pd::data::BaseShape>& getBaseShapeRef(const size_t p_idx) {return ps_->getBaseShapeRef(p_idx);}
   void setBaseShape(const size_t p_idx, std::shared_ptr<walberla::mesa_pd::data::BaseShape> const & v) { ps_->setBaseShape(p_idx, v);}
   
   walberla::mesa_pd::Rot3 const & getRotation(const size_t p_idx) const {return ps_->getRotation(p_idx);}
   walberla::mesa_pd::Rot3& getRotationRef(const size_t p_idx) {return ps_->getRotationRef(p_idx);}
   void setRotation(const size_t p_idx, walberla::mesa_pd::Rot3 const & v) { ps_->setRotation(p_idx, v);}
   
   walberla::mesa_pd::Vec3 const & getAngularVelocity(const size_t p_idx) const {return ps_->getAngularVelocity(p_idx);}
   walberla::mesa_pd::Vec3& getAngularVelocityRef(const size_t p_idx) {return ps_->getAngularVelocityRef(p_idx);}
   void setAngularVelocity(const size_t p_idx, walberla::mesa_pd::Vec3 const & v) { ps_->setAngularVelocity(p_idx, v);}
   
   walberla::mesa_pd::Vec3 const & getTorque(const size_t p_idx) const {return ps_->getTorque(p_idx);}
   walberla::mesa_pd::Vec3& getTorqueRef(const size_t p_idx) {return ps_->getTorqueRef(p_idx);}
   void setTorque(const size_t p_idx, walberla::mesa_pd::Vec3 const & v) { ps_->setTorque(p_idx, v);}
   
   walberla::mesa_pd::Vec3 const & getOldTorque(const size_t p_idx) const {return ps_->getOldTorque(p_idx);}
   walberla::mesa_pd::Vec3& getOldTorqueRef(const size_t p_idx) {return ps_->getOldTorqueRef(p_idx);}
   void setOldTorque(const size_t p_idx, walberla::mesa_pd::Vec3 const & v) { ps_->setOldTorque(p_idx, v);}
   
   walberla::real_t const & getRadiusAtTemperature(const size_t p_idx) const {return ps_->getRadiusAtTemperature(p_idx);}
   walberla::real_t& getRadiusAtTemperatureRef(const size_t p_idx) {return ps_->getRadiusAtTemperatureRef(p_idx);}
   void setRadiusAtTemperature(const size_t p_idx, walberla::real_t const & v) { ps_->setRadiusAtTemperature(p_idx, v);}
   
   blockforest::BlockID const & getCurrentBlock(const size_t p_idx) const {return ps_->getCurrentBlock(p_idx);}
   blockforest::BlockID& getCurrentBlockRef(const size_t p_idx) {return ps_->getCurrentBlockRef(p_idx);}
   void setCurrentBlock(const size_t p_idx, blockforest::BlockID const & v) { ps_->setCurrentBlock(p_idx, v);}
   
   uint_t const & getType(const size_t p_idx) const {return ps_->getType(p_idx);}
   uint_t& getTypeRef(const size_t p_idx) {return ps_->getTypeRef(p_idx);}
   void setType(const size_t p_idx, uint_t const & v) { ps_->setType(p_idx, v);}
   
   int const & getNextParticle(const size_t p_idx) const {return ps_->getNextParticle(p_idx);}
   int& getNextParticleRef(const size_t p_idx) {return ps_->getNextParticleRef(p_idx);}
   void setNextParticle(const size_t p_idx, int const & v) { ps_->setNextParticle(p_idx, v);}
   
   std::map<walberla::id_t, walberla::mesa_pd::data::ContactHistory> const & getOldContactHistory(const size_t p_idx) const {return ps_->getOldContactHistory(p_idx);}
   std::map<walberla::id_t, walberla::mesa_pd::data::ContactHistory>& getOldContactHistoryRef(const size_t p_idx) {return ps_->getOldContactHistoryRef(p_idx);}
   void setOldContactHistory(const size_t p_idx, std::map<walberla::id_t, walberla::mesa_pd::data::ContactHistory> const & v) { ps_->setOldContactHistory(p_idx, v);}
   
   std::map<walberla::id_t, walberla::mesa_pd::data::ContactHistory> const & getNewContactHistory(const size_t p_idx) const {return ps_->getNewContactHistory(p_idx);}
   std::map<walberla::id_t, walberla::mesa_pd::data::ContactHistory>& getNewContactHistoryRef(const size_t p_idx) {return ps_->getNewContactHistoryRef(p_idx);}
   void setNewContactHistory(const size_t p_idx, std::map<walberla::id_t, walberla::mesa_pd::data::ContactHistory> const & v) { ps_->setNewContactHistory(p_idx, v);}
   
   walberla::real_t const & getTemperature(const size_t p_idx) const {return ps_->getTemperature(p_idx);}
   walberla::real_t& getTemperatureRef(const size_t p_idx) {return ps_->getTemperatureRef(p_idx);}
   void setTemperature(const size_t p_idx, walberla::real_t const & v) { ps_->setTemperature(p_idx, v);}
   
   walberla::real_t const & getHeatFlux(const size_t p_idx) const {return ps_->getHeatFlux(p_idx);}
   walberla::real_t& getHeatFluxRef(const size_t p_idx) {return ps_->getHeatFluxRef(p_idx);}
   void setHeatFlux(const size_t p_idx, walberla::real_t const & v) { ps_->setHeatFlux(p_idx, v);}
   
   uint_t const & getNumContacts(const size_t p_idx) const {return ps_->getNumContacts(p_idx);}
   uint_t& getNumContactsRef(const size_t p_idx) {return ps_->getNumContactsRef(p_idx);}
   void setNumContacts(const size_t p_idx, uint_t const & v) { ps_->setNumContacts(p_idx, v);}
   
   walberla::mesa_pd::Vec3 const & getDv(const size_t p_idx) const {return ps_->getDv(p_idx);}
   walberla::mesa_pd::Vec3& getDvRef(const size_t p_idx) {return ps_->getDvRef(p_idx);}
   void setDv(const size_t p_idx, walberla::mesa_pd::Vec3 const & v) { ps_->setDv(p_idx, v);}
   
   walberla::mesa_pd::Vec3 const & getDw(const size_t p_idx) const {return ps_->getDw(p_idx);}
   walberla::mesa_pd::Vec3& getDwRef(const size_t p_idx) {return ps_->getDwRef(p_idx);}
   void setDw(const size_t p_idx, walberla::mesa_pd::Vec3 const & v) { ps_->setDw(p_idx, v);}
   
   walberla::mesa_pd::Vec3 const & getHydrodynamicForce(const size_t p_idx) const {return ps_->getHydrodynamicForce(p_idx);}
   walberla::mesa_pd::Vec3& getHydrodynamicForceRef(const size_t p_idx) {return ps_->getHydrodynamicForceRef(p_idx);}
   void setHydrodynamicForce(const size_t p_idx, walberla::mesa_pd::Vec3 const & v) { ps_->setHydrodynamicForce(p_idx, v);}
   
   walberla::mesa_pd::Vec3 const & getHydrodynamicTorque(const size_t p_idx) const {return ps_->getHydrodynamicTorque(p_idx);}
   walberla::mesa_pd::Vec3& getHydrodynamicTorqueRef(const size_t p_idx) {return ps_->getHydrodynamicTorqueRef(p_idx);}
   void setHydrodynamicTorque(const size_t p_idx, walberla::mesa_pd::Vec3 const & v) { ps_->setHydrodynamicTorque(p_idx, v);}
   
   walberla::mesa_pd::Vec3 const & getOldHydrodynamicForce(const size_t p_idx) const {return ps_->getOldHydrodynamicForce(p_idx);}
   walberla::mesa_pd::Vec3& getOldHydrodynamicForceRef(const size_t p_idx) {return ps_->getOldHydrodynamicForceRef(p_idx);}
   void setOldHydrodynamicForce(const size_t p_idx, walberla::mesa_pd::Vec3 const & v) { ps_->setOldHydrodynamicForce(p_idx, v);}
   
   walberla::mesa_pd::Vec3 const & getOldHydrodynamicTorque(const size_t p_idx) const {return ps_->getOldHydrodynamicTorque(p_idx);}
   walberla::mesa_pd::Vec3& getOldHydrodynamicTorqueRef(const size_t p_idx) {return ps_->getOldHydrodynamicTorqueRef(p_idx);}
   void setOldHydrodynamicTorque(const size_t p_idx, walberla::mesa_pd::Vec3 const & v) { ps_->setOldHydrodynamicTorque(p_idx, v);}
   
<<<<<<< HEAD
=======
   walberla::mesa_pd::Vec3 const & getElectrostaticForce(const size_t p_idx) const {return ps_->getElectrostaticForce(p_idx);}
   walberla::mesa_pd::Vec3& getElectrostaticForceRef(const size_t p_idx) {return ps_->getElectrostaticForceRef(p_idx);}
   void setElectrostaticForce(const size_t p_idx, walberla::mesa_pd::Vec3 const & v) { ps_->setElectrostaticForce(p_idx, v);}
   
>>>>>>> 2dee476c
   walberla::real_t const & getTotalDisplacement(const size_t p_idx) const {return ps_->getTotalDisplacement(p_idx);}
   walberla::real_t& getTotalDisplacementRef(const size_t p_idx) {return ps_->getTotalDisplacementRef(p_idx);}
   void setTotalDisplacement(const size_t p_idx, walberla::real_t const & v) { ps_->setTotalDisplacement(p_idx, v);}
   
   walberla::real_t const & getCollisionForceNorm(const size_t p_idx) const {return ps_->getCollisionForceNorm(p_idx);}
   walberla::real_t& getCollisionForceNormRef(const size_t p_idx) {return ps_->getCollisionForceNormRef(p_idx);}
   void setCollisionForceNorm(const size_t p_idx, walberla::real_t const & v) { ps_->setCollisionForceNorm(p_idx, v);}
   
   walberla::real_t const & getVirtualMass(const size_t p_idx) const {return ps_->getVirtualMass(p_idx);}
   walberla::real_t& getVirtualMassRef(const size_t p_idx) {return ps_->getVirtualMassRef(p_idx);}
   void setVirtualMass(const size_t p_idx, walberla::real_t const & v) { ps_->setVirtualMass(p_idx, v);}
   
   walberla::real_t const & getInvMassIncludingVirtual(const size_t p_idx) const {return ps_->getInvMassIncludingVirtual(p_idx);}
   walberla::real_t& getInvMassIncludingVirtualRef(const size_t p_idx) {return ps_->getInvMassIncludingVirtualRef(p_idx);}
   void setInvMassIncludingVirtual(const size_t p_idx, walberla::real_t const & v) { ps_->setInvMassIncludingVirtual(p_idx, v);}
   
   walberla::mesa_pd::Vec3 const & getOldLinearAcceleration(const size_t p_idx) const {return ps_->getOldLinearAcceleration(p_idx);}
   walberla::mesa_pd::Vec3& getOldLinearAccelerationRef(const size_t p_idx) {return ps_->getOldLinearAccelerationRef(p_idx);}
   void setOldLinearAcceleration(const size_t p_idx, walberla::mesa_pd::Vec3 const & v) { ps_->setOldLinearAcceleration(p_idx, v);}
   
   walberla::mesa_pd::Mat3 const & getInvInertiaBF(const size_t p_idx) const {return ps_->getInvInertiaBF(p_idx);}
   walberla::mesa_pd::Mat3& getInvInertiaBFRef(const size_t p_idx) {return ps_->getInvInertiaBFRef(p_idx);}
   void setInvInertiaBF(const size_t p_idx, walberla::mesa_pd::Mat3 const & v) { ps_->setInvInertiaBF(p_idx, v);}
   
   walberla::mesa_pd::Mat3 const & getVirtualInertiaBF(const size_t p_idx) const {return ps_->getVirtualInertiaBF(p_idx);}
   walberla::mesa_pd::Mat3& getVirtualInertiaBFRef(const size_t p_idx) {return ps_->getVirtualInertiaBFRef(p_idx);}
   void setVirtualInertiaBF(const size_t p_idx, walberla::mesa_pd::Mat3 const & v) { ps_->setVirtualInertiaBF(p_idx, v);}
   
   walberla::mesa_pd::Mat3 const & getInvInertiaBFIncludingVirtual(const size_t p_idx) const {return ps_->getInvInertiaBFIncludingVirtual(p_idx);}
   walberla::mesa_pd::Mat3& getInvInertiaBFIncludingVirtualRef(const size_t p_idx) {return ps_->getInvInertiaBFIncludingVirtualRef(p_idx);}
   void setInvInertiaBFIncludingVirtual(const size_t p_idx, walberla::mesa_pd::Mat3 const & v) { ps_->setInvInertiaBFIncludingVirtual(p_idx, v);}
   
   walberla::mesa_pd::Vec3 const & getOldAngularAcceleration(const size_t p_idx) const {return ps_->getOldAngularAcceleration(p_idx);}
   walberla::mesa_pd::Vec3& getOldAngularAccelerationRef(const size_t p_idx) {return ps_->getOldAngularAccelerationRef(p_idx);}
   void setOldAngularAcceleration(const size_t p_idx, walberla::mesa_pd::Vec3 const & v) { ps_->setOldAngularAcceleration(p_idx, v);}
   
   int64_t const & getClusterID(const size_t p_idx) const {return ps_->getClusterID(p_idx);}
   int64_t& getClusterIDRef(const size_t p_idx) {return ps_->getClusterIDRef(p_idx);}
   void setClusterID(const size_t p_idx, int64_t const & v) { ps_->setClusterID(p_idx, v);}
   
   int64_t const & getSegmentID(const size_t p_idx) const {return ps_->getSegmentID(p_idx);}
   int64_t& getSegmentIDRef(const size_t p_idx) {return ps_->getSegmentIDRef(p_idx);}
   void setSegmentID(const size_t p_idx, int64_t const & v) { ps_->setSegmentID(p_idx, v);}
   
   std::unordered_set<walberla::mpi::MPIRank> const & getNeighborState(const size_t p_idx) const {return ps_->getNeighborState(p_idx);}
   std::unordered_set<walberla::mpi::MPIRank>& getNeighborStateRef(const size_t p_idx) {return ps_->getNeighborStateRef(p_idx);}
   void setNeighborState(const size_t p_idx, std::unordered_set<walberla::mpi::MPIRank> const & v) { ps_->setNeighborState(p_idx, v);}
   

   id_t getInvalidUid() const {return UniqueID<data::Particle>::invalidID();}
   size_t getInvalidIdx() const {return std::numeric_limits<size_t>::max();}
   /**
   * @brief Returns the index of particle specified by uid.
   * @param uid unique id of the particle to be looked up
   * @return the index of the particle or std::numeric_limits<size_t>::max() if the particle is not found
   */
   size_t uidToIdx(const id_t& uid) const {auto it = ps_->find(uid); return it != ps_->end() ? it.getIdx() : std::numeric_limits<size_t>::max();}
   size_t size() const { return ps_->size(); }

   inline size_t create(const id_t& uid);
   inline size_t erase(const size_t& idx);
   inline size_t find(const id_t& uid);
protected:
   std::shared_ptr<data::ParticleStorage> ps_;
};

inline size_t ParticleAccessor::create(const id_t& uid)
{
   auto it = ps_->create(uid);
   return it.getIdx();
}
inline size_t ParticleAccessor::erase(const size_t& idx)
{
   data::ParticleStorage::iterator it(ps_.get(), idx);
   it = ps_->erase(it);
   return it.getIdx();
}
inline size_t ParticleAccessor::find(const id_t& uid)
{
   auto it = ps_->find(uid);
   return it.getIdx();
}

/**
 * @brief Basic ParticleAccessor which emulates a single particle in a ParticleStorage
 * without actually needing a ParticleStorage. This class is used mainly for testing purposes.
 *
 * Provides get, set and getRef.
 */
class SingleParticleAccessor : public IAccessor
{
public:
   ~SingleParticleAccessor() override = default;
   walberla::id_t const & getUid(const size_t /*p_idx*/) const {return uid_;}
   void setUid(const size_t /*p_idx*/, walberla::id_t const & v) { uid_ = v;}
   walberla::id_t& getUidRef(const size_t /*p_idx*/) {return uid_;}
   
   walberla::mesa_pd::Vec3 const & getPosition(const size_t /*p_idx*/) const {return position_;}
   void setPosition(const size_t /*p_idx*/, walberla::mesa_pd::Vec3 const & v) { position_ = v;}
   walberla::mesa_pd::Vec3& getPositionRef(const size_t /*p_idx*/) {return position_;}
   
   walberla::real_t const & getInteractionRadius(const size_t /*p_idx*/) const {return interactionRadius_;}
   void setInteractionRadius(const size_t /*p_idx*/, walberla::real_t const & v) { interactionRadius_ = v;}
   walberla::real_t& getInteractionRadiusRef(const size_t /*p_idx*/) {return interactionRadius_;}
   
   walberla::mesa_pd::data::particle_flags::FlagT const & getFlags(const size_t /*p_idx*/) const {return flags_;}
   void setFlags(const size_t /*p_idx*/, walberla::mesa_pd::data::particle_flags::FlagT const & v) { flags_ = v;}
   walberla::mesa_pd::data::particle_flags::FlagT& getFlagsRef(const size_t /*p_idx*/) {return flags_;}
   
   int const & getOwner(const size_t /*p_idx*/) const {return owner_;}
   void setOwner(const size_t /*p_idx*/, int const & v) { owner_ = v;}
   int& getOwnerRef(const size_t /*p_idx*/) {return owner_;}
   
   std::unordered_set<walberla::mpi::MPIRank> const & getGhostOwners(const size_t /*p_idx*/) const {return ghostOwners_;}
   void setGhostOwners(const size_t /*p_idx*/, std::unordered_set<walberla::mpi::MPIRank> const & v) { ghostOwners_ = v;}
   std::unordered_set<walberla::mpi::MPIRank>& getGhostOwnersRef(const size_t /*p_idx*/) {return ghostOwners_;}
   
   walberla::mesa_pd::Vec3 const & getLinearVelocity(const size_t /*p_idx*/) const {return linearVelocity_;}
   void setLinearVelocity(const size_t /*p_idx*/, walberla::mesa_pd::Vec3 const & v) { linearVelocity_ = v;}
   walberla::mesa_pd::Vec3& getLinearVelocityRef(const size_t /*p_idx*/) {return linearVelocity_;}
   
   walberla::real_t const & getInvMass(const size_t /*p_idx*/) const {return invMass_;}
   void setInvMass(const size_t /*p_idx*/, walberla::real_t const & v) { invMass_ = v;}
   walberla::real_t& getInvMassRef(const size_t /*p_idx*/) {return invMass_;}
   
   walberla::mesa_pd::Vec3 const & getForce(const size_t /*p_idx*/) const {return force_;}
   void setForce(const size_t /*p_idx*/, walberla::mesa_pd::Vec3 const & v) { force_ = v;}
   walberla::mesa_pd::Vec3& getForceRef(const size_t /*p_idx*/) {return force_;}
   
   walberla::mesa_pd::Vec3 const & getOldForce(const size_t /*p_idx*/) const {return oldForce_;}
   void setOldForce(const size_t /*p_idx*/, walberla::mesa_pd::Vec3 const & v) { oldForce_ = v;}
   walberla::mesa_pd::Vec3& getOldForceRef(const size_t /*p_idx*/) {return oldForce_;}
   
   walberla::real_t const & getCharge(const size_t /*p_idx*/) const {return charge_;}
   void setCharge(const size_t /*p_idx*/, walberla::real_t const & v) { charge_ = v;}
   walberla::real_t& getChargeRef(const size_t /*p_idx*/) {return charge_;}
   
   size_t const & getShapeID(const size_t /*p_idx*/) const {return shapeID_;}
   void setShapeID(const size_t /*p_idx*/, size_t const & v) { shapeID_ = v;}
   size_t& getShapeIDRef(const size_t /*p_idx*/) {return shapeID_;}
   
   std::shared_ptr<walberla::mesa_pd::data::BaseShape> const & getBaseShape(const size_t /*p_idx*/) const {return baseShape_;}
   void setBaseShape(const size_t /*p_idx*/, std::shared_ptr<walberla::mesa_pd::data::BaseShape> const & v) { baseShape_ = v;}
   std::shared_ptr<walberla::mesa_pd::data::BaseShape>& getBaseShapeRef(const size_t /*p_idx*/) {return baseShape_;}
   
   walberla::mesa_pd::Rot3 const & getRotation(const size_t /*p_idx*/) const {return rotation_;}
   void setRotation(const size_t /*p_idx*/, walberla::mesa_pd::Rot3 const & v) { rotation_ = v;}
   walberla::mesa_pd::Rot3& getRotationRef(const size_t /*p_idx*/) {return rotation_;}
   
   walberla::mesa_pd::Vec3 const & getAngularVelocity(const size_t /*p_idx*/) const {return angularVelocity_;}
   void setAngularVelocity(const size_t /*p_idx*/, walberla::mesa_pd::Vec3 const & v) { angularVelocity_ = v;}
   walberla::mesa_pd::Vec3& getAngularVelocityRef(const size_t /*p_idx*/) {return angularVelocity_;}
   
   walberla::mesa_pd::Vec3 const & getTorque(const size_t /*p_idx*/) const {return torque_;}
   void setTorque(const size_t /*p_idx*/, walberla::mesa_pd::Vec3 const & v) { torque_ = v;}
   walberla::mesa_pd::Vec3& getTorqueRef(const size_t /*p_idx*/) {return torque_;}
   
   walberla::mesa_pd::Vec3 const & getOldTorque(const size_t /*p_idx*/) const {return oldTorque_;}
   void setOldTorque(const size_t /*p_idx*/, walberla::mesa_pd::Vec3 const & v) { oldTorque_ = v;}
   walberla::mesa_pd::Vec3& getOldTorqueRef(const size_t /*p_idx*/) {return oldTorque_;}
   
   walberla::real_t const & getRadiusAtTemperature(const size_t /*p_idx*/) const {return radiusAtTemperature_;}
   void setRadiusAtTemperature(const size_t /*p_idx*/, walberla::real_t const & v) { radiusAtTemperature_ = v;}
   walberla::real_t& getRadiusAtTemperatureRef(const size_t /*p_idx*/) {return radiusAtTemperature_;}
   
   blockforest::BlockID const & getCurrentBlock(const size_t /*p_idx*/) const {return currentBlock_;}
   void setCurrentBlock(const size_t /*p_idx*/, blockforest::BlockID const & v) { currentBlock_ = v;}
   blockforest::BlockID& getCurrentBlockRef(const size_t /*p_idx*/) {return currentBlock_;}
   
   uint_t const & getType(const size_t /*p_idx*/) const {return type_;}
   void setType(const size_t /*p_idx*/, uint_t const & v) { type_ = v;}
   uint_t& getTypeRef(const size_t /*p_idx*/) {return type_;}
   
   int const & getNextParticle(const size_t /*p_idx*/) const {return nextParticle_;}
   void setNextParticle(const size_t /*p_idx*/, int const & v) { nextParticle_ = v;}
   int& getNextParticleRef(const size_t /*p_idx*/) {return nextParticle_;}
   
   std::map<walberla::id_t, walberla::mesa_pd::data::ContactHistory> const & getOldContactHistory(const size_t /*p_idx*/) const {return oldContactHistory_;}
   void setOldContactHistory(const size_t /*p_idx*/, std::map<walberla::id_t, walberla::mesa_pd::data::ContactHistory> const & v) { oldContactHistory_ = v;}
   std::map<walberla::id_t, walberla::mesa_pd::data::ContactHistory>& getOldContactHistoryRef(const size_t /*p_idx*/) {return oldContactHistory_;}
   
   std::map<walberla::id_t, walberla::mesa_pd::data::ContactHistory> const & getNewContactHistory(const size_t /*p_idx*/) const {return newContactHistory_;}
   void setNewContactHistory(const size_t /*p_idx*/, std::map<walberla::id_t, walberla::mesa_pd::data::ContactHistory> const & v) { newContactHistory_ = v;}
   std::map<walberla::id_t, walberla::mesa_pd::data::ContactHistory>& getNewContactHistoryRef(const size_t /*p_idx*/) {return newContactHistory_;}
   
   walberla::real_t const & getTemperature(const size_t /*p_idx*/) const {return temperature_;}
   void setTemperature(const size_t /*p_idx*/, walberla::real_t const & v) { temperature_ = v;}
   walberla::real_t& getTemperatureRef(const size_t /*p_idx*/) {return temperature_;}
   
   walberla::real_t const & getHeatFlux(const size_t /*p_idx*/) const {return heatFlux_;}
   void setHeatFlux(const size_t /*p_idx*/, walberla::real_t const & v) { heatFlux_ = v;}
   walberla::real_t& getHeatFluxRef(const size_t /*p_idx*/) {return heatFlux_;}
   
   uint_t const & getNumContacts(const size_t /*p_idx*/) const {return numContacts_;}
   void setNumContacts(const size_t /*p_idx*/, uint_t const & v) { numContacts_ = v;}
   uint_t& getNumContactsRef(const size_t /*p_idx*/) {return numContacts_;}
   
   walberla::mesa_pd::Vec3 const & getDv(const size_t /*p_idx*/) const {return dv_;}
   void setDv(const size_t /*p_idx*/, walberla::mesa_pd::Vec3 const & v) { dv_ = v;}
   walberla::mesa_pd::Vec3& getDvRef(const size_t /*p_idx*/) {return dv_;}
   
   walberla::mesa_pd::Vec3 const & getDw(const size_t /*p_idx*/) const {return dw_;}
   void setDw(const size_t /*p_idx*/, walberla::mesa_pd::Vec3 const & v) { dw_ = v;}
   walberla::mesa_pd::Vec3& getDwRef(const size_t /*p_idx*/) {return dw_;}
   
   walberla::mesa_pd::Vec3 const & getHydrodynamicForce(const size_t /*p_idx*/) const {return hydrodynamicForce_;}
   void setHydrodynamicForce(const size_t /*p_idx*/, walberla::mesa_pd::Vec3 const & v) { hydrodynamicForce_ = v;}
   walberla::mesa_pd::Vec3& getHydrodynamicForceRef(const size_t /*p_idx*/) {return hydrodynamicForce_;}
   
   walberla::mesa_pd::Vec3 const & getHydrodynamicTorque(const size_t /*p_idx*/) const {return hydrodynamicTorque_;}
   void setHydrodynamicTorque(const size_t /*p_idx*/, walberla::mesa_pd::Vec3 const & v) { hydrodynamicTorque_ = v;}
   walberla::mesa_pd::Vec3& getHydrodynamicTorqueRef(const size_t /*p_idx*/) {return hydrodynamicTorque_;}
   
   walberla::mesa_pd::Vec3 const & getOldHydrodynamicForce(const size_t /*p_idx*/) const {return oldHydrodynamicForce_;}
   void setOldHydrodynamicForce(const size_t /*p_idx*/, walberla::mesa_pd::Vec3 const & v) { oldHydrodynamicForce_ = v;}
   walberla::mesa_pd::Vec3& getOldHydrodynamicForceRef(const size_t /*p_idx*/) {return oldHydrodynamicForce_;}
   
   walberla::mesa_pd::Vec3 const & getOldHydrodynamicTorque(const size_t /*p_idx*/) const {return oldHydrodynamicTorque_;}
   void setOldHydrodynamicTorque(const size_t /*p_idx*/, walberla::mesa_pd::Vec3 const & v) { oldHydrodynamicTorque_ = v;}
   walberla::mesa_pd::Vec3& getOldHydrodynamicTorqueRef(const size_t /*p_idx*/) {return oldHydrodynamicTorque_;}
   
<<<<<<< HEAD
=======
   walberla::mesa_pd::Vec3 const & getElectrostaticForce(const size_t /*p_idx*/) const {return electrostaticForce_;}
   void setElectrostaticForce(const size_t /*p_idx*/, walberla::mesa_pd::Vec3 const & v) { electrostaticForce_ = v;}
   walberla::mesa_pd::Vec3& getElectrostaticForceRef(const size_t /*p_idx*/) {return electrostaticForce_;}
   
>>>>>>> 2dee476c
   walberla::real_t const & getTotalDisplacement(const size_t /*p_idx*/) const {return totalDisplacement_;}
   void setTotalDisplacement(const size_t /*p_idx*/, walberla::real_t const & v) { totalDisplacement_ = v;}
   walberla::real_t& getTotalDisplacementRef(const size_t /*p_idx*/) {return totalDisplacement_;}
   
   walberla::real_t const & getCollisionForceNorm(const size_t /*p_idx*/) const {return collisionForceNorm_;}
   void setCollisionForceNorm(const size_t /*p_idx*/, walberla::real_t const & v) { collisionForceNorm_ = v;}
   walberla::real_t& getCollisionForceNormRef(const size_t /*p_idx*/) {return collisionForceNorm_;}
   
   walberla::real_t const & getVirtualMass(const size_t /*p_idx*/) const {return virtualMass_;}
   void setVirtualMass(const size_t /*p_idx*/, walberla::real_t const & v) { virtualMass_ = v;}
   walberla::real_t& getVirtualMassRef(const size_t /*p_idx*/) {return virtualMass_;}
   
   walberla::real_t const & getInvMassIncludingVirtual(const size_t /*p_idx*/) const {return invMassIncludingVirtual_;}
   void setInvMassIncludingVirtual(const size_t /*p_idx*/, walberla::real_t const & v) { invMassIncludingVirtual_ = v;}
   walberla::real_t& getInvMassIncludingVirtualRef(const size_t /*p_idx*/) {return invMassIncludingVirtual_;}
   
   walberla::mesa_pd::Vec3 const & getOldLinearAcceleration(const size_t /*p_idx*/) const {return oldLinearAcceleration_;}
   void setOldLinearAcceleration(const size_t /*p_idx*/, walberla::mesa_pd::Vec3 const & v) { oldLinearAcceleration_ = v;}
   walberla::mesa_pd::Vec3& getOldLinearAccelerationRef(const size_t /*p_idx*/) {return oldLinearAcceleration_;}
   
   walberla::mesa_pd::Mat3 const & getInvInertiaBF(const size_t /*p_idx*/) const {return invInertiaBF_;}
   void setInvInertiaBF(const size_t /*p_idx*/, walberla::mesa_pd::Mat3 const & v) { invInertiaBF_ = v;}
   walberla::mesa_pd::Mat3& getInvInertiaBFRef(const size_t /*p_idx*/) {return invInertiaBF_;}
   
   walberla::mesa_pd::Mat3 const & getVirtualInertiaBF(const size_t /*p_idx*/) const {return virtualInertiaBF_;}
   void setVirtualInertiaBF(const size_t /*p_idx*/, walberla::mesa_pd::Mat3 const & v) { virtualInertiaBF_ = v;}
   walberla::mesa_pd::Mat3& getVirtualInertiaBFRef(const size_t /*p_idx*/) {return virtualInertiaBF_;}
   
   walberla::mesa_pd::Mat3 const & getInvInertiaBFIncludingVirtual(const size_t /*p_idx*/) const {return invInertiaBFIncludingVirtual_;}
   void setInvInertiaBFIncludingVirtual(const size_t /*p_idx*/, walberla::mesa_pd::Mat3 const & v) { invInertiaBFIncludingVirtual_ = v;}
   walberla::mesa_pd::Mat3& getInvInertiaBFIncludingVirtualRef(const size_t /*p_idx*/) {return invInertiaBFIncludingVirtual_;}
   
   walberla::mesa_pd::Vec3 const & getOldAngularAcceleration(const size_t /*p_idx*/) const {return oldAngularAcceleration_;}
   void setOldAngularAcceleration(const size_t /*p_idx*/, walberla::mesa_pd::Vec3 const & v) { oldAngularAcceleration_ = v;}
   walberla::mesa_pd::Vec3& getOldAngularAccelerationRef(const size_t /*p_idx*/) {return oldAngularAcceleration_;}
   
   int64_t const & getClusterID(const size_t /*p_idx*/) const {return clusterID_;}
   void setClusterID(const size_t /*p_idx*/, int64_t const & v) { clusterID_ = v;}
   int64_t& getClusterIDRef(const size_t /*p_idx*/) {return clusterID_;}
   
   int64_t const & getSegmentID(const size_t /*p_idx*/) const {return segmentID_;}
   void setSegmentID(const size_t /*p_idx*/, int64_t const & v) { segmentID_ = v;}
   int64_t& getSegmentIDRef(const size_t /*p_idx*/) {return segmentID_;}
   
   std::unordered_set<walberla::mpi::MPIRank> const & getNeighborState(const size_t /*p_idx*/) const {return neighborState_;}
   void setNeighborState(const size_t /*p_idx*/, std::unordered_set<walberla::mpi::MPIRank> const & v) { neighborState_ = v;}
   std::unordered_set<walberla::mpi::MPIRank>& getNeighborStateRef(const size_t /*p_idx*/) {return neighborState_;}
   

   id_t getInvalidUid() const {return UniqueID<data::Particle>::invalidID();}
   size_t getInvalidIdx() const {return std::numeric_limits<size_t>::max();}
   /**
   * @brief Returns the index of particle specified by uid.
   * @param uid unique id of the particle to be looked up
   * @return the index of the particle or std::numeric_limits<size_t>::max() if the particle is not found
   */
   size_t uidToIdx(const id_t& uid) const {return uid == uid_ ? 0 : std::numeric_limits<size_t>::max();}
   size_t size() const { return 1; }
private:
   walberla::id_t uid_;
   walberla::mesa_pd::Vec3 position_;
   walberla::real_t interactionRadius_;
   walberla::mesa_pd::data::particle_flags::FlagT flags_;
   int owner_;
   std::unordered_set<walberla::mpi::MPIRank> ghostOwners_;
   walberla::mesa_pd::Vec3 linearVelocity_;
   walberla::real_t invMass_;
   walberla::mesa_pd::Vec3 force_;
   walberla::mesa_pd::Vec3 oldForce_;
   walberla::real_t charge_;
   size_t shapeID_;
   std::shared_ptr<walberla::mesa_pd::data::BaseShape> baseShape_;
   walberla::mesa_pd::Rot3 rotation_;
   walberla::mesa_pd::Vec3 angularVelocity_;
   walberla::mesa_pd::Vec3 torque_;
   walberla::mesa_pd::Vec3 oldTorque_;
   walberla::real_t radiusAtTemperature_;
   blockforest::BlockID currentBlock_;
   uint_t type_;
   int nextParticle_;
   std::map<walberla::id_t, walberla::mesa_pd::data::ContactHistory> oldContactHistory_;
   std::map<walberla::id_t, walberla::mesa_pd::data::ContactHistory> newContactHistory_;
   walberla::real_t temperature_;
   walberla::real_t heatFlux_;
   uint_t numContacts_;
   walberla::mesa_pd::Vec3 dv_;
   walberla::mesa_pd::Vec3 dw_;
   walberla::mesa_pd::Vec3 hydrodynamicForce_;
   walberla::mesa_pd::Vec3 hydrodynamicTorque_;
   walberla::mesa_pd::Vec3 oldHydrodynamicForce_;
   walberla::mesa_pd::Vec3 oldHydrodynamicTorque_;
<<<<<<< HEAD
=======
   walberla::mesa_pd::Vec3 electrostaticForce_;
>>>>>>> 2dee476c
   walberla::real_t totalDisplacement_;
   walberla::real_t collisionForceNorm_;
   walberla::real_t virtualMass_;
   walberla::real_t invMassIncludingVirtual_;
   walberla::mesa_pd::Vec3 oldLinearAcceleration_;
   walberla::mesa_pd::Mat3 invInertiaBF_;
   walberla::mesa_pd::Mat3 virtualInertiaBF_;
   walberla::mesa_pd::Mat3 invInertiaBFIncludingVirtual_;
   walberla::mesa_pd::Vec3 oldAngularAcceleration_;
   int64_t clusterID_;
   int64_t segmentID_;
   std::unordered_set<walberla::mpi::MPIRank> neighborState_;
};

} //namespace data
} //namespace mesa_pd
} //namespace walberla<|MERGE_RESOLUTION|>--- conflicted
+++ resolved
@@ -91,7 +91,7 @@
    walberla::real_t const & getCharge(const size_t p_idx) const {return ps_->getCharge(p_idx);}
    walberla::real_t& getChargeRef(const size_t p_idx) {return ps_->getChargeRef(p_idx);}
    void setCharge(const size_t p_idx, walberla::real_t const & v) { ps_->setCharge(p_idx, v);}
-   
+
    size_t const & getShapeID(const size_t p_idx) const {return ps_->getShapeID(p_idx);}
    size_t& getShapeIDRef(const size_t p_idx) {return ps_->getShapeIDRef(p_idx);}
    void setShapeID(const size_t p_idx, size_t const & v) { ps_->setShapeID(p_idx, v);}
@@ -176,21 +176,18 @@
    walberla::mesa_pd::Vec3& getOldHydrodynamicTorqueRef(const size_t p_idx) {return ps_->getOldHydrodynamicTorqueRef(p_idx);}
    void setOldHydrodynamicTorque(const size_t p_idx, walberla::mesa_pd::Vec3 const & v) { ps_->setOldHydrodynamicTorque(p_idx, v);}
    
-<<<<<<< HEAD
-=======
    walberla::mesa_pd::Vec3 const & getElectrostaticForce(const size_t p_idx) const {return ps_->getElectrostaticForce(p_idx);}
    walberla::mesa_pd::Vec3& getElectrostaticForceRef(const size_t p_idx) {return ps_->getElectrostaticForceRef(p_idx);}
    void setElectrostaticForce(const size_t p_idx, walberla::mesa_pd::Vec3 const & v) { ps_->setElectrostaticForce(p_idx, v);}
-   
->>>>>>> 2dee476c
+
    walberla::real_t const & getTotalDisplacement(const size_t p_idx) const {return ps_->getTotalDisplacement(p_idx);}
    walberla::real_t& getTotalDisplacementRef(const size_t p_idx) {return ps_->getTotalDisplacementRef(p_idx);}
    void setTotalDisplacement(const size_t p_idx, walberla::real_t const & v) { ps_->setTotalDisplacement(p_idx, v);}
-   
+
    walberla::real_t const & getCollisionForceNorm(const size_t p_idx) const {return ps_->getCollisionForceNorm(p_idx);}
    walberla::real_t& getCollisionForceNormRef(const size_t p_idx) {return ps_->getCollisionForceNormRef(p_idx);}
    void setCollisionForceNorm(const size_t p_idx, walberla::real_t const & v) { ps_->setCollisionForceNorm(p_idx, v);}
-   
+
    walberla::real_t const & getVirtualMass(const size_t p_idx) const {return ps_->getVirtualMass(p_idx);}
    walberla::real_t& getVirtualMassRef(const size_t p_idx) {return ps_->getVirtualMassRef(p_idx);}
    void setVirtualMass(const size_t p_idx, walberla::real_t const & v) { ps_->setVirtualMass(p_idx, v);}
@@ -319,7 +316,7 @@
    walberla::real_t const & getCharge(const size_t /*p_idx*/) const {return charge_;}
    void setCharge(const size_t /*p_idx*/, walberla::real_t const & v) { charge_ = v;}
    walberla::real_t& getChargeRef(const size_t /*p_idx*/) {return charge_;}
-   
+
    size_t const & getShapeID(const size_t /*p_idx*/) const {return shapeID_;}
    void setShapeID(const size_t /*p_idx*/, size_t const & v) { shapeID_ = v;}
    size_t& getShapeIDRef(const size_t /*p_idx*/) {return shapeID_;}
@@ -404,21 +401,18 @@
    void setOldHydrodynamicTorque(const size_t /*p_idx*/, walberla::mesa_pd::Vec3 const & v) { oldHydrodynamicTorque_ = v;}
    walberla::mesa_pd::Vec3& getOldHydrodynamicTorqueRef(const size_t /*p_idx*/) {return oldHydrodynamicTorque_;}
    
-<<<<<<< HEAD
-=======
    walberla::mesa_pd::Vec3 const & getElectrostaticForce(const size_t /*p_idx*/) const {return electrostaticForce_;}
    void setElectrostaticForce(const size_t /*p_idx*/, walberla::mesa_pd::Vec3 const & v) { electrostaticForce_ = v;}
    walberla::mesa_pd::Vec3& getElectrostaticForceRef(const size_t /*p_idx*/) {return electrostaticForce_;}
-   
->>>>>>> 2dee476c
+
    walberla::real_t const & getTotalDisplacement(const size_t /*p_idx*/) const {return totalDisplacement_;}
    void setTotalDisplacement(const size_t /*p_idx*/, walberla::real_t const & v) { totalDisplacement_ = v;}
    walberla::real_t& getTotalDisplacementRef(const size_t /*p_idx*/) {return totalDisplacement_;}
-   
+
    walberla::real_t const & getCollisionForceNorm(const size_t /*p_idx*/) const {return collisionForceNorm_;}
    void setCollisionForceNorm(const size_t /*p_idx*/, walberla::real_t const & v) { collisionForceNorm_ = v;}
    walberla::real_t& getCollisionForceNormRef(const size_t /*p_idx*/) {return collisionForceNorm_;}
-   
+
    walberla::real_t const & getVirtualMass(const size_t /*p_idx*/) const {return virtualMass_;}
    void setVirtualMass(const size_t /*p_idx*/, walberla::real_t const & v) { virtualMass_ = v;}
    walberla::real_t& getVirtualMassRef(const size_t /*p_idx*/) {return virtualMass_;}
@@ -502,10 +496,7 @@
    walberla::mesa_pd::Vec3 hydrodynamicTorque_;
    walberla::mesa_pd::Vec3 oldHydrodynamicForce_;
    walberla::mesa_pd::Vec3 oldHydrodynamicTorque_;
-<<<<<<< HEAD
-=======
    walberla::mesa_pd::Vec3 electrostaticForce_;
->>>>>>> 2dee476c
    walberla::real_t totalDisplacement_;
    walberla::real_t collisionForceNorm_;
    walberla::real_t virtualMass_;
