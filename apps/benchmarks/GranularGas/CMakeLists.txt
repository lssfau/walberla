waLBerla_link_files_to_builddir( *.cfg )
waLBerla_link_files_to_builddir( *.py )

waLBerla_add_executable ( NAME PE_GranularGas
<<<<<<< HEAD
                          FILES PE_GranularGas.cpp SQLProperties.cpp Parameters.cpp NodeTimings.cpp
                          DEPENDS blockforest core pe postprocessing )
=======
   FILES PE_GranularGas.cpp SQLProperties.cpp Parameters.cpp NodeTimings.cpp
                          DEPENDS blockforest core pe postprocessing sqlite )
>>>>>>> b2f8b539

waLBerla_add_executable ( NAME PE_LoadBalancing
                          FILES PE_LoadBalancing.cpp SQLProperties.cpp Parameters.cpp NodeTimings.cpp
                          DEPENDS blockforest core pe postprocessing )

waLBerla_add_executable ( NAME MESA_PD_LoadBalancing
                          FILES MESA_PD_LoadBalancing.cpp SQLProperties.cpp Parameters.cpp NodeTimings.cpp sortParticleStorage.cpp CreateParticles.cpp
                          DEPENDS blockforest core pe mesa_pd postprocessing vtk )

waLBerla_add_executable ( NAME MESA_PD_GranularGas
<<<<<<< HEAD
                          FILES MESA_PD_GranularGas.cpp SQLProperties.cpp Parameters.cpp NodeTimings.cpp sortParticleStorage.cpp CreateParticles.cpp
                          DEPENDS blockforest core pe mesa_pd postprocessing vtk )

waLBerla_add_executable ( NAME MESA_PD_KernelBenchmark
                          FILES MESA_PD_KernelBenchmark.cpp SQLProperties.cpp Parameters.cpp NodeTimings.cpp sortParticleStorage.cpp CreateParticles.cpp
                          DEPENDS blockforest core pe mesa_pd postprocessing vtk )

waLBerla_add_executable ( NAME MESA_PD_KernelLoadBalancing
                          FILES MESA_PD_KernelLoadBalancing.cpp SQLProperties.cpp Parameters.cpp NodeTimings.cpp sortParticleStorage.cpp CreateParticles.cpp
                          DEPENDS blockforest core pe mesa_pd postprocessing vtk )
=======
   FILES MESA_PD_GranularGas.cpp SQLProperties.cpp Parameters.cpp NodeTimings.cpp sortParticleStorage.cpp CreateParticles.cpp
                          DEPENDS blockforest core pe mesa_pd postprocessing vtk sqlite )

waLBerla_add_executable ( NAME MESA_PD_KernelBenchmark
   FILES MESA_PD_KernelBenchmark.cpp SQLProperties.cpp Parameters.cpp NodeTimings.cpp sortParticleStorage.cpp CreateParticles.cpp
                          DEPENDS blockforest core pe mesa_pd postprocessing vtk sqlite )
>>>>>>> b2f8b539
<|MERGE_RESOLUTION|>--- conflicted
+++ resolved
@@ -2,39 +2,25 @@
 waLBerla_link_files_to_builddir( *.py )
 
 waLBerla_add_executable ( NAME PE_GranularGas
-<<<<<<< HEAD
                           FILES PE_GranularGas.cpp SQLProperties.cpp Parameters.cpp NodeTimings.cpp
-                          DEPENDS blockforest core pe postprocessing )
-=======
-   FILES PE_GranularGas.cpp SQLProperties.cpp Parameters.cpp NodeTimings.cpp
                           DEPENDS blockforest core pe postprocessing sqlite )
->>>>>>> b2f8b539
 
 waLBerla_add_executable ( NAME PE_LoadBalancing
                           FILES PE_LoadBalancing.cpp SQLProperties.cpp Parameters.cpp NodeTimings.cpp
-                          DEPENDS blockforest core pe postprocessing )
+                          DEPENDS blockforest core pe postprocessing sqlite )
 
 waLBerla_add_executable ( NAME MESA_PD_LoadBalancing
                           FILES MESA_PD_LoadBalancing.cpp SQLProperties.cpp Parameters.cpp NodeTimings.cpp sortParticleStorage.cpp CreateParticles.cpp
-                          DEPENDS blockforest core pe mesa_pd postprocessing vtk )
+                          DEPENDS blockforest core pe mesa_pd postprocessing sqlite vtk )
 
 waLBerla_add_executable ( NAME MESA_PD_GranularGas
-<<<<<<< HEAD
                           FILES MESA_PD_GranularGas.cpp SQLProperties.cpp Parameters.cpp NodeTimings.cpp sortParticleStorage.cpp CreateParticles.cpp
-                          DEPENDS blockforest core pe mesa_pd postprocessing vtk )
+                          DEPENDS blockforest core pe mesa_pd postprocessing sqlite vtk )
 
 waLBerla_add_executable ( NAME MESA_PD_KernelBenchmark
                           FILES MESA_PD_KernelBenchmark.cpp SQLProperties.cpp Parameters.cpp NodeTimings.cpp sortParticleStorage.cpp CreateParticles.cpp
-                          DEPENDS blockforest core pe mesa_pd postprocessing vtk )
+                          DEPENDS blockforest core pe mesa_pd postprocessing sqlite vtk )
 
 waLBerla_add_executable ( NAME MESA_PD_KernelLoadBalancing
                           FILES MESA_PD_KernelLoadBalancing.cpp SQLProperties.cpp Parameters.cpp NodeTimings.cpp sortParticleStorage.cpp CreateParticles.cpp
-                          DEPENDS blockforest core pe mesa_pd postprocessing vtk )
-=======
-   FILES MESA_PD_GranularGas.cpp SQLProperties.cpp Parameters.cpp NodeTimings.cpp sortParticleStorage.cpp CreateParticles.cpp
-                          DEPENDS blockforest core pe mesa_pd postprocessing vtk sqlite )
-
-waLBerla_add_executable ( NAME MESA_PD_KernelBenchmark
-   FILES MESA_PD_KernelBenchmark.cpp SQLProperties.cpp Parameters.cpp NodeTimings.cpp sortParticleStorage.cpp CreateParticles.cpp
-                          DEPENDS blockforest core pe mesa_pd postprocessing vtk sqlite )
->>>>>>> b2f8b539
+                          DEPENDS blockforest core pe mesa_pd postprocessing sqlite vtk )